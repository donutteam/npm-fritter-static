<<<<<<< HEAD
## 2.0.1
* Fixed a bug where mount paths did not work as expected on Windows.
	* This also fixes an unintended behaviour where `fileDataCache` used backslashes as a separator on Windows.

## 2.0.0

* Updating packages.
* Removing `eslint` and `@donutteam/eslint-config` dev dependencies.
* Making `@fritter/core` a peer dependency.
* Added the `FritterStaticMiddlewareDirectory` type in place of `string` on `dirs` when constructing an instance of the middleware.
	* This new interface allows you to optionally specify a `mountPath` property.
=======
## 1.1.4
Updating packages.
>>>>>>> 41dd47b8

## 1.1.3

* Removing support for the ETag header.
* Updating packages.

## 1.1.2
Fixing a bug where files were incorrectly prioritized.

## 1.1.1
Tweaks to internal path logic.

## 1.1.0
Adding the `getCachedBustedPath` method. Useful for rendering pages.

## 1.0.0
Initial version.<|MERGE_RESOLUTION|>--- conflicted
+++ resolved
@@ -1,4 +1,3 @@
-<<<<<<< HEAD
 ## 2.0.1
 * Fixed a bug where mount paths did not work as expected on Windows.
 	* This also fixes an unintended behaviour where `fileDataCache` used backslashes as a separator on Windows.
@@ -10,10 +9,9 @@
 * Making `@fritter/core` a peer dependency.
 * Added the `FritterStaticMiddlewareDirectory` type in place of `string` on `dirs` when constructing an instance of the middleware.
 	* This new interface allows you to optionally specify a `mountPath` property.
-=======
+
 ## 1.1.4
 Updating packages.
->>>>>>> 41dd47b8
 
 ## 1.1.3
 
